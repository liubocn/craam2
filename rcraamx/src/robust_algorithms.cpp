--- conflicted
+++ resolved
@@ -450,11 +450,7 @@
  *
  * The algorithms: pi, mpi may cycle infinitely without converging to a solution,
  * when solving a robust MDP.
-<<<<<<< HEAD
- * The algorithms ppi and mppi are guaranteed to converge to an optimal solition.
-=======
- * The algorithm ppi is guaranteed to converge to an optimal solution.
->>>>>>> 6b63a069
+ * The algorithms ppi and mppi are guaranteed to converge to an optimal solution.
  */
 // [[Rcpp::export]]
 Rcpp::List rsolve_mdp_sa(Rcpp::DataFrame mdp, double discount, Rcpp::String nature,
@@ -782,15 +778,9 @@
         sol = rsolve_s_mppi_r(m, discount, std::move(natparsed), numvec(0), rpolicy,
                               iterations, precision, progress);
     } else if (Rcpp::as<string>(options["algorithm"]) == "mpi") {
-<<<<<<< HEAD
-        sol =
-            rsolve_s_mpi_r(m, discount, std::move(natparsed), numvec(0), rpolicy,
-                           sqrt(iterations), precision, sqrt(iterations), 0.5, progress);
-=======
         sol = rsolve_s_mpi(m, discount, std::move(natparsed), numvec(0), rpolicy,
                            iterations, precision, std::min(long(sqrt(iterations)), 50l),
                            0.5, progress);
->>>>>>> 6b63a069
     } else if (Rcpp::as<string>(options["algorithm"]) == "vi") {
         sol = rsolve_s_vi_r(m, discount, std::move(natparsed), numvec(0), rpolicy,
                             iterations, precision, progress);
