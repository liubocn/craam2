#pragma once 
#define VERSION 3.0.0
<<<<<<< HEAD

// make sure that these settings can be defined outside
#ifndef CRAAM_CONFIG_HPP
#define CRAAM_CONFIG_HPP

/* #undef IS_DEBUG */
#define GUROBI_USE
=======
/* #undef IS_DEBUG */
/* #undef GUROBI_USE */
>>>>>>> 1478fb93

#ifndef IS_DEBUG
    #define NDEBUG
#endif

#endif // CRAAM_CONFIG_HPP



<|MERGE_RESOLUTION|>--- conflicted
+++ resolved
@@ -1,17 +1,11 @@
 #pragma once 
 #define VERSION 3.0.0
-<<<<<<< HEAD
 
 // make sure that these settings can be defined outside
 #ifndef CRAAM_CONFIG_HPP
-#define CRAAM_CONFIG_HPP
 
 /* #undef IS_DEBUG */
-#define GUROBI_USE
-=======
-/* #undef IS_DEBUG */
 /* #undef GUROBI_USE */
->>>>>>> 1478fb93
 
 #ifndef IS_DEBUG
     #define NDEBUG
